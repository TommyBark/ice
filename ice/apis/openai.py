--- conflicted
+++ resolved
@@ -12,12 +12,8 @@
 
 from ice.cache import diskcache
 from ice.settings import settings
-<<<<<<< HEAD
 from ice.trace import recorder
 from ice.trace import trace
-=======
-from ice.trace import trace, recorder
->>>>>>> 7839bfad
 
 log = get_logger()
 
@@ -62,11 +58,7 @@
 
 
 class TooLongRequestError(ValueError):
-<<<<<<< HEAD
-    def __init__(self, *, prompt: str, detail: str):
-=======
     def __init__(self, prompt: str = "", detail: str = ""):
->>>>>>> 7839bfad
         self.prompt = prompt
         self.detail = detail
         super().__init__(self.detail)
@@ -106,13 +98,7 @@
     wait=wait_random_exponential(min=1),
     after=log_attempt_number,
 )
-<<<<<<< HEAD
-async def _post(
-    endpoint: str, json: dict, timeout: float | None = None, cache_id: int = 0
-) -> dict:
-=======
 async def _post(endpoint: str, json: dict, timeout: float | None = None, cache_id: int = 0) -> dict | TooLongRequestError:
->>>>>>> 7839bfad
     """Send a POST request to the OpenAI API and return the JSON response."""
     cache_id  # unused
 
@@ -125,32 +111,22 @@
         )
         if response.status_code == 429:
             raise RateLimitError(response)
-<<<<<<< HEAD
-        raise_if_too_long_error(prompt=json.get("prompt"), response=response)
-=======
         try:
             raise_if_too_long_error(prompt=json.get("prompt"), response=response)
         except TooLongRequestError as tlre:
             # Hack alert: Don't raise here so this gets cached
             return tlre
->>>>>>> 7839bfad
         response.raise_for_status()
         return response.json()
 
 
 # TODO: support more model types for conversion
 
-<<<<<<< HEAD
 
 def get_davinci_equivalent_tokens(response: dict) -> int:
     return (response.get("usage") or dict()).get("total_tokens", 0)
 
 
-=======
-def get_davinci_equivalent_tokens(response: dict) -> int:
-    return (response.get("usage") or dict()).get("total_tokens", 0)
-
->>>>>>> 7839bfad
 @trace
 async def openai_complete(
     prompt: str,
@@ -167,13 +143,7 @@
     record=recorder,
 ) -> dict:
     """Send a completion request to the OpenAI API and return the JSON response."""
-<<<<<<< HEAD
-    response = await _post(
-        "completions",
-        json={
-=======
     params = {
->>>>>>> 7839bfad
             "prompt": prompt,
             "stop": stop,
             "top_p": top_p,
@@ -183,14 +153,6 @@
             "max_tokens": max_tokens,
             "logprobs": logprobs,
             "n": n,
-<<<<<<< HEAD
-            "echo": echo,
-        },
-        cache_id=cache_id,
-    )
-    record(davinci_equivalent_tokens=get_davinci_equivalent_tokens(response))
-    return response
-=======
         }
     if logit_bias:
         params["logit_bias"] = logit_bias  # type: ignore[assignment]
@@ -203,6 +165,4 @@
     if isinstance(response, TooLongRequestError):
         raise response
     record(davinci_equivalent_tokens=get_davinci_equivalent_tokens(response))
-    return response
-
->>>>>>> 7839bfad
+    return response