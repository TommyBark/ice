import hashlib
import json
import threading
from abc import ABCMeta
from asyncio import create_task
from collections.abc import Callable
from contextvars import ContextVar
from functools import lru_cache, partial, wraps
from inspect import (
    Parameter,
    getdoc,
    getsource,
    isclass,
    iscoroutinefunction,
    isfunction,
    signature,
)
from time import monotonic_ns
<<<<<<< HEAD
from typing import IO, Any, Optional, cast
=======
from typing import Any
from typing import cast
from typing import IO
from typing import Optional
from typing import Union
>>>>>>> 7b1639ba

import ulid
from structlog import get_logger

from ice.json_value import JSONValue, to_json_value
from ice.server import ensure_server_running, is_server_running
from ice.settings import OUGHT_ICE_DIR, server_url, settings

log = get_logger()
log_lock = threading.Lock()


def make_id() -> str:
    return ulid.new().str


parent_id_var: ContextVar[str] = ContextVar("id")

traces_dir = OUGHT_ICE_DIR / "traces"
traces_dir.mkdir(parents=True, exist_ok=True)


class Trace:
    """
    Manages storing trace data to disk.
    All data is stored under self.dir.
    The primary metadata is stored in self.file, named trace.jsonl.
    Potentially large values which will be lazily loaded are stored in block_*.jsonl.
    Each block file is appended to until its size exceeds BLOCK_LENGTH.
    """

    BLOCK_LENGTH = 1024**2

    def __init__(self):
        self.id = make_id()
        self.dir = traces_dir / self.id
        self.dir.mkdir()
        self.file = self._open("trace")
        self.block_number = -1  # so that it starts at _open_block below
        self._open_block()
        self._lock = threading.Lock()

        # Keep an in-memory cache of recent block values (JSON strings)
        # keyed by their SHA256 hash, so equal values get the same address.
        # Apply lru_cache to the bound method to skip the self argument,
        # so instances of this class are not stored in the cache
        # and they can be garbage collected.
        self._write_block_value_cached = lru_cache(maxsize=1024)(
            self._write_block_value
        )
        # _write_block_value only takes one argument _string_hash,
        # so the potentially large values themselves don't live in memory.
        # The actual value is kept briefly in this attribute.
        self._current_block_value: str

        parent_id_var.set(self.id)
        log.info(f"Trace: {self.url}")
        threading.Thread(target=self._server_and_browser).start()

    @property
    def url(self) -> str:
        return f"{server_url()}/traces/{self.id}"

    def _server_and_browser(self):
        with log_lock:
            is_running = None
            if settings.OUGHT_ICE_AUTO_SERVER:
                ensure_server_running()
                is_running = True

            if not settings.OUGHT_ICE_AUTO_BROWSER:
                return

            is_running = is_running or is_server_running()
            if not is_running:
                return

            import webbrowser

            log.info("Opening trace in browser, set OUGHT_ICE_AUTO_BROWSER=0 to disable.")
            webbrowser.open(self.url)

    def _open(self, name: str) -> IO[str]:
        return open(self.dir / f"{name}.jsonl", "a")

    def _open_block(self):
        self.block_number += 1
        self.block_file = self._open(f"block_{self.block_number}")
        self.block_length = 0
        self.block_lineno = 0

    def add_to_block(self, value) -> tuple[int, int]:
        """
        Write the value x to the current block file as a single JSON line.
        """
        string = _encode_json(value)
        string_hash = hashlib.sha256(string.encode("utf8")).digest()
        with self._lock:
            self._current_block_value = string
            return self._write_block_value_cached(string_hash)

    def _write_block_value(self, _string_hash: bytes) -> tuple[int, int]:
        address = (self.block_number, self.block_lineno)
        s = self._current_block_value
        self.block_file.write(s)
        self.block_length += len(s)
        if self.block_length > self.BLOCK_LENGTH:
            self.block_file.write("end\n")
            self.block_file.close()
            self._open_block()
        else:
            self.block_file.flush()
            self.block_lineno += 1
        return address


trace_var: ContextVar[Optional[Trace]] = ContextVar("trace", default=None)


def enable_trace():
    trace_var.set(Trace())


def trace_enabled():
    return trace_var.get() is not None


def emit(value):
    if trc := trace_var.get():
        trc.file.write(_encode_json(value))
        trc.file.flush()


def emit_block(x) -> tuple[int, int]:
    if trc := trace_var.get():
        return trc.add_to_block(x)
    else:
        return 0, 0


Scalar = Union[bool, int, float, str, None]


def add_fields(**fields: Scalar):
    if trace_enabled():
        id = parent_id_var.get()
        emit({f"{id}.fields.{key}": value for key, value in fields.items()})


def _encode_json(x) -> str:
    # Note that sort_keys=True here could improve caching,
    # but it might make the output less readable.
    return json.dumps(to_json_value(x), separators=(",", ":")) + "\n"


# To add records to the trace, use the following code:
#
# async def f(self, arg1, arg2, record = recorder):
#     record(k1=v1, k2=v2)
#
# You can name 'record' anything and pass it any JSON-serializable keyword arguments.
#
# You MUST set its default value to 'recorder'. This allows @trace to know where to
# inject the recorder, and it ensures that your function will work even if tracing is
# disabled.


Recorder = Callable[..., None]

recorder: Recorder = lambda **kwargs: None


class _Recorder:
    def __init__(self, id: str):
        self.id = id

    def __call__(self, **kwargs):
        emit({f"{id}.records.{make_id()}": emit_block(kwargs)})

    def __repr__(self):
        # So this can be used in `diskcache()` functions
        # The diskcache implementation should probably not
        # depend on calling __repr__ but that
        # seems like a larger refactor
        return "ice.trace._Recorder"


def trace(fn):
    if isclass(fn):
        for key, value in fn.__dict__.items():
            if isfunction(value):
                setattr(fn, key, trace(value))
        return fn

    if not iscoroutinefunction(fn):
        return fn

    @wraps(fn)
    async def wrapper(*args, **kwargs):
        if not trace_enabled():
            return await fn(*args, **kwargs)

        @wraps(fn)
        async def inner_wrapper(*args, **kwargs):
            id = make_id()
            parent_id = parent_id_var.get()
            parent_id_var.set(id)

            sig = signature(fn)
            bound_args = sig.bind(*args, **kwargs)
            bound_args.apply_defaults()
            arg_dict = {}
            recorder_name = None
            for k, v in bound_args.arguments.items():
                p = sig.parameters[k]
                if p.default is recorder:
                    recorder_name = k
                if p.kind == Parameter.VAR_KEYWORD:
                    arg_dict.update(v)
                else:
                    arg_dict[k] = v

            arg_dict_json = to_json_value(arg_dict)
            call_event = dict(
                parent=parent_id,
                start=monotonic_ns(),
                name=fn.__name__ if hasattr(fn, "__name__") else repr(fn),
                shortArgs=get_strings(arg_dict_json),
                func=emit_block(func_info(fn)),
                args=emit_block(arg_dict_json),
            )
            self = arg_dict.get("self")
            if self:
                call_event["cls"] = self.__class__.__name__

            emit(
                {
                    id: call_event,
                    f"{parent_id}.children.{id}": True,
                }
            )

            if recorder_name:
                kwargs[recorder_name] = _Recorder(id)

            result = await fn(*args, **kwargs)
            result_json = to_json_value(result)
            emit(
                {
                    f"{id}.result": emit_block(result_json),
                    f"{id}.shortResult": get_strings(result_json),
                    f"{id}.end": monotonic_ns(),
                }
            )
            return result

        return await create_task(inner_wrapper(*args, **kwargs))

    return wrapper


def to_json_serializable(self):
    namespace = dict(class_name=self.__class__.__name__)
    for attr in dir(self):
        if not attr.startswith("_"):
            value = getattr(self, attr)
            if isinstance(value, (bool, int, float, str)):
                namespace[attr] = value

    return namespace


class TracedABCMeta(ABCMeta):
    def __new__(mcls, name, bases, namespace):
        return super().__new__(
            mcls,
            name,
            bases,
            {k: trace(v) for k, v in namespace.items()}
            | dict(dict=to_json_serializable),
        )


class TracedABC(metaclass=TracedABCMeta):
    ...


# TODO this and the functions it calls needs to be replaced with a better system
#   for summarising args and return values
def get_strings(value: JSONValue) -> list[str]:
    """
    Represent the given value as a short list of short strings
    that can be stored directly in the central trace file and loaded eagerly in the UI.
    """
    if isinstance(value, dict) and "value" in value:
        value = value["value"]

    if isinstance(value, dict):
        value = {k: v for k, v in value.items() if k not in ("self", "record")}

    result = _get_first_descendant(value)

    if isinstance(result, tuple):
        result = list(result)
    if not (isinstance(result, list) and result):
        # if result in (None, (), "", [], {}):
        # but without breaking due to truth-testing of pandas dataframes
        if any(
            isinstance(result, type(x)) and result == x
            for x in cast(tuple[Any], (None, (), "", [], {}))
        ):
            result = "()"
        result = [str(result)]

    result = _get_short_list(result)
    result = [_get_short_string(v) for v in result]
    return result


def _get_short_string(string, max_length=35) -> str:
    return string[:max_length].strip() + "..." if len(string) > max_length else string


def _get_short_list(lst: list, max_length=3) -> list:
    return lst[:max_length] + ["..."] if len(lst) > max_length else lst


def _get_first_descendant(value: JSONValue) -> Any:
    if isinstance(value, dict) and value:
        first, *_ = value.values()
        return _get_first_descendant(first)
    elif isinstance(value, list) and value:
        if isinstance(value[0], str):
            return [v for v in value if isinstance(v, str)]
        return _get_first_descendant(value[0])
    else:
        return value


@lru_cache()
def func_info(fn):
    return dict(
        doc=getdoc(fn),
        source=getsource(fn.func) if isinstance(fn, partial) else getsource(fn),
    )<|MERGE_RESOLUTION|>--- conflicted
+++ resolved
@@ -16,15 +16,7 @@
     signature,
 )
 from time import monotonic_ns
-<<<<<<< HEAD
-from typing import IO, Any, Optional, cast
-=======
-from typing import Any
-from typing import cast
-from typing import IO
-from typing import Optional
-from typing import Union
->>>>>>> 7b1639ba
+from typing import IO, Any, Optional, Union, cast
 
 import ulid
 from structlog import get_logger
@@ -104,7 +96,9 @@
 
             import webbrowser
 
-            log.info("Opening trace in browser, set OUGHT_ICE_AUTO_BROWSER=0 to disable.")
+            log.info(
+                "Opening trace in browser, set OUGHT_ICE_AUTO_BROWSER=0 to disable."
+            )
             webbrowser.open(self.url)
 
     def _open(self, name: str) -> IO[str]:
