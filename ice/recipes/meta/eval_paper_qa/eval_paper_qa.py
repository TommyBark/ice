import importlib
import json

from collections.abc import Callable
from collections.abc import Iterable
from collections.abc import Sequence
from pathlib import Path
from typing import Any
from typing import Type

from pydantic import BaseModel
from ruamel.yaml import YAML
from structlog.stdlib import get_logger

from ice.evaluation.evaluation_report import latest_commit_hash
from ice.metrics.gold_standards import get_gold_standard
from ice.metrics.gold_standards import GoldStandard
from ice.metrics.gold_standards import load_papers
from ice.metrics.gold_standards import ParsedGoldStandardType
from ice.paper import Paper
from ice.recipe import recipe
from ice.recipes.meta.eval_paper_qa.types import AnswerEvalMethod
from ice.recipes.meta.eval_paper_qa.types import AnswerType_contra
from ice.recipes.meta.eval_paper_qa.types import ClassificationEvalMethod
from ice.recipes.meta.eval_paper_qa.types import PaperQaGoldStandard
from ice.recipes.meta.eval_paper_qa.types import PaperQaMethod
from ice.recipes.meta.eval_paper_qa.types import SequenceGenerationEvaluation
from ice.recipes.meta.eval_text_classification import BinaryClassificationMetrics
from ice.trace import trace
from ice.utils import map_async

from ice.datasets.qasper import get_gold_standard as get_qasper_gold_standard
from ice.metrics.qasper import token_f1_score

yaml = YAML(typ="safe")
log = get_logger()


async def eval_paper_qa_method(
    method: PaperQaMethod[AnswerType_contra],
    gold_standard_type: Type[ParsedGoldStandardType],
    gold_standard_to_trials: Callable[
        [GoldStandard[ParsedGoldStandardType]],
        Iterable[PaperQaGoldStandard[AnswerType_contra]],
    ],
    answer_eval_method: AnswerEvalMethod[AnswerType_contra],
    classification_eval_method: ClassificationEvalMethod,
    split: str,
    max_concurrency: int = 10,
):
    question_short_name = gold_standard_type.question_short_name

    papers = load_papers(split, question_short_name=question_short_name)

    log.info(
        "Evaluating method on papers",
        method=method.__class__.__name__,
        question_short_name=question_short_name,
        papers=[p.document_id for p in papers],
    )

    @trace
    async def run_and_eval_method(
        input_data: tuple[Paper, PaperQaGoldStandard]
    ) -> SequenceGenerationEvaluation[AnswerType_contra]:
        paper, qa_details = input_data
        answer = await method(paper, qa_details.question, qa_details.gold_support)
        # correct, detail = await answer_eval_method(
        #     question=qa_details.question,
        #     ground_truth=qa_details.gold_answer,
        #     prediction=answer.answer,
        # )
        metrics = await classification_eval_method(
            candidates=answer.support_candidates,
            predictions=answer.support_labels,
            ground_truth=qa_details.gold_support,
            scores=answer.support_scores,
        )
        return SequenceGenerationEvaluation(
<<<<<<< HEAD
            question=qa_details.question,
            document_id=paper.document_id,
            correct=correct,
            detail=detail,
=======
            correct=True,#correct,
            detail="",#detail,
>>>>>>> bf3cf424
            metrics=metrics,
            generated_answer=answer.answer,
            gold_answer=qa_details.gold_answer,
            support=[
                text
                for lab, text in zip(answer.support_labels, answer.support_candidates)
                if lab
            ],
        )

    eval_data: list[tuple[Paper, PaperQaGoldStandard]] = []
    gold_supports: list[Sequence[str]] = []

    for paper in papers:
        gold = get_gold_standard(
            document_id=paper.document_id,
            question_short_name=question_short_name,
            model_type=gold_standard_type,
        )
        if not gold:
            log.warning(
                "Did not find gold standard",
                document_id=paper.document_id,
                question_short_name=question_short_name,
            )
            continue
        for trial in gold_standard_to_trials(gold):
            eval_data.append((paper, trial))
            gold_supports.append(trial.gold_support)

    results = await map_async(
        eval_data, run_and_eval_method, max_concurrency=max_concurrency
    )

    scores = [r.correct for r in results]
    metrics = [r.metrics for r in results]

    # only aggregate where there is gold support (somewhat arbitrary choice but more informative)
    metrics_under_support = [m for m, gs in zip(metrics, gold_supports) if gs]
    aggregated_metrics = BinaryClassificationMetrics.aggregate(metrics_under_support)

    return (
        sum(scores) / len(scores) if scores else 0,
        results,
        aggregated_metrics,
    )

async def eval_paper_qasper_qa_method(
    method: PaperQaMethod[AnswerType_contra],
    answer_eval_method: AnswerEvalMethod[AnswerType_contra],
    classification_eval_method: ClassificationEvalMethod,
    split: str,
    max_concurrency: int = 10,
    max_papers: int = 5,
    max_questions_per_paper: int = 1,
):
    papers_gs = list(get_qasper_gold_standard(split, max_papers=max_papers, max_questions_per_paper=max_questions_per_paper))

    log.info(
        "Evaluating method on papers",
        method=method.__class__.__name__,
        question_short_name="Qasper NLP QA",
        papers=list(set([p.paper.document_id for p in papers_gs])),
        total_questions=len(papers_gs),
    )

    @trace
    async def run_and_eval_method(
        qa_details: PaperQaGoldStandard
    ) -> SequenceGenerationEvaluation[AnswerType_contra]:
        answer = await method(qa_details.paper, qa_details.question, qa_details.gold_support)
        correct, detail = await answer_eval_method(
            question=qa_details.question,
            ground_truth=qa_details.gold_answer,
            prediction=answer.answer,
        )
        metrics = await classification_eval_method(
            candidates=answer.support_candidates,
            predictions=answer.support_labels,
            ground_truth=qa_details.gold_support,
            scores=answer.support_scores,
        )
        f1_score = token_f1_score(answer.answer, qa_details.gold_answer)
        return SequenceGenerationEvaluation(
            correct=correct,
            detail=detail,
            metrics=metrics,
            generated_answer=answer.answer,
            gold_answer=qa_details.gold_answer,
            support=[
                text
                for lab, text in zip(answer.support_labels, answer.support_candidates)
                if lab
            ],
            f1_score=f1_score,
        )

    eval_data: list[PaperQaGoldStandard] = papers_gs
    gold_supports: list[Sequence[str]] = [gs.gold_support for gs in papers_gs]

    results = await map_async(
        eval_data, run_and_eval_method, max_concurrency=max_concurrency
    )

    scores = [r.correct for r in results]
    metrics = [r.metrics for r in results]
    f1 = [r.f1_score for r in results]

    # only aggregate where there is gold support (somewhat arbitrary choice but more informative)
    metrics_under_support = [m for m, gs in zip(metrics, gold_supports) if gs]
    aggregated_metrics = BinaryClassificationMetrics.aggregate(metrics_under_support)

    return (
        sum(scores) / len(scores) if scores else 0,
        results,
        aggregated_metrics,
        sum(f1) / len(f1) if f1 else 0,
    )


def load_object(location: str) -> Any:
    parent_module, _, child_name = location.rpartition(".")
    module = importlib.import_module(parent_module)
    child = getattr(module, child_name)
    return child


class _PaperQaArgs(BaseModel):
    split: str
    gold_standard_type: str
    gold_standard_to_trials: str
    method: str
    answer_eval_method: str
    classification_eval_method: str

class _PaperQaArgsQasper(BaseModel):
    split: str
    method: str
    answer_eval_method: str
    classification_eval_method: str
    max_papers: int = 5
    max_questions_per_paper: int = 1


class PaperQaEvalConfig(BaseModel):
    name: str
    results_json: str | None = None
    pr_curve: str | None = None
    args: _PaperQaArgs | _PaperQaArgsQasper


def ensure_dir(path: str) -> str:
    Path(path).parent.mkdir(parents=True, exist_ok=True)
    return path


async def run_from_config(config: PaperQaEvalConfig) -> dict:
    score, results, agg_metrics = await eval_paper_qa_method(
        method=load_object(config.args.method),
        split=config.args.split,
        gold_standard_type=load_object(config.args.gold_standard_type),
        gold_standard_to_trials=load_object(config.args.gold_standard_to_trials),
        answer_eval_method=load_object(config.args.answer_eval_method),
        classification_eval_method=load_object(config.args.classification_eval_method),
    )
    metrics = agg_metrics.as_dict()
    results_line = dict(
        config=config.dict(),
        ice_commit=latest_commit_hash(),
        score=score,
        results=[r.as_dict() for r in results],
        metrics=metrics,
        pr_thresholds=agg_metrics.pr_thresholds(),
    )
    if config.results_json:
        with open(ensure_dir(config.results_json), "w") as r:
            r.writelines([json.dumps(results_line, indent=2, sort_keys=True)])
    if config.pr_curve:
        agg_metrics.save_pr_curve(config.pr_curve)
    return results_line

async def run_from_config_qasper(config: PaperQaEvalConfig) -> dict:
    score, results, agg_metrics, f1 = await eval_paper_qasper_qa_method(
        method=load_object(config.args.method),
        split=config.args.split,
        answer_eval_method=load_object(config.args.answer_eval_method),
        classification_eval_method=load_object(config.args.classification_eval_method),
        max_papers=config.args.max_papers,
        max_questions_per_paper=config.args.max_questions_per_paper,
    )
    metrics = agg_metrics.as_dict()
    results_line = dict(
        config=config.dict(),
        ice_commit=latest_commit_hash(),
        score=score,
        results=[r.as_dict() for r in results],
        metrics=metrics,
        pr_thresholds=agg_metrics.pr_thresholds(),
        qasper_f1_score=f1,
    )
    if config.results_json:
        with open(ensure_dir(config.results_json), "w") as r:
            r.writelines([json.dumps(results_line, indent=2, sort_keys=True)])
    if config.pr_curve:
        agg_metrics.save_pr_curve(config.pr_curve)
    return results_line


async def eval_from_config(config_path: str = "/code/ice/recipes/meta/configs/qasper.yaml"):
    configs = yaml.load(Path(config_path))

    parsed = [PaperQaEvalConfig.parse_obj(configs[0])]
    for prev_idx, config in enumerate(configs[1:]):
        prev_args = parsed[prev_idx].args.dict()
        config["args"] = prev_args | config["args"]
        parsed.append(PaperQaEvalConfig.parse_obj(config))

    return await map_async(parsed, run_from_config, max_concurrency=1)

async def eval_from_config_qasper(config_path: str = "/code/ice/recipes/meta/configs/qasper.yaml"):
    configs = yaml.load(Path(config_path))

    parsed = [PaperQaEvalConfig.parse_obj(configs[0])]
    for prev_idx, config in enumerate(configs[1:]):
        prev_args = parsed[prev_idx].args.dict()
        config["args"] = prev_args | config["args"]
        parsed.append(PaperQaEvalConfig.parse_obj(config))

    return await map_async(parsed, run_from_config_qasper, max_concurrency=1)

recipe.main(eval_from_config_qasper)<|MERGE_RESOLUTION|>--- conflicted
+++ resolved
@@ -3,21 +3,15 @@
 
 from collections.abc import Callable
 from collections.abc import Iterable
-from collections.abc import Sequence
 from pathlib import Path
 from typing import Any
-from typing import Type
 
 from pydantic import BaseModel
 from ruamel.yaml import YAML
 from structlog.stdlib import get_logger
 
 from ice.evaluation.evaluation_report import latest_commit_hash
-from ice.metrics.gold_standards import get_gold_standard
-from ice.metrics.gold_standards import GoldStandard
-from ice.metrics.gold_standards import load_papers
-from ice.metrics.gold_standards import ParsedGoldStandardType
-from ice.paper import Paper
+from ice.metrics.qasper import token_f1_score
 from ice.recipe import recipe
 from ice.recipes.meta.eval_paper_qa.types import AnswerEvalMethod
 from ice.recipes.meta.eval_paper_qa.types import AnswerType_contra
@@ -29,134 +23,25 @@
 from ice.trace import trace
 from ice.utils import map_async
 
-from ice.datasets.qasper import get_gold_standard as get_qasper_gold_standard
-from ice.metrics.qasper import token_f1_score
-
 yaml = YAML(typ="safe")
 log = get_logger()
 
 
 async def eval_paper_qa_method(
     method: PaperQaMethod[AnswerType_contra],
-    gold_standard_type: Type[ParsedGoldStandardType],
-    gold_standard_to_trials: Callable[
-        [GoldStandard[ParsedGoldStandardType]],
-        Iterable[PaperQaGoldStandard[AnswerType_contra]],
-    ],
+    paper_qa_generator: Callable[[str], Iterable[PaperQaGoldStandard]],
     answer_eval_method: AnswerEvalMethod[AnswerType_contra],
     classification_eval_method: ClassificationEvalMethod,
     split: str,
     max_concurrency: int = 10,
 ):
-    question_short_name = gold_standard_type.question_short_name
-
-    papers = load_papers(split, question_short_name=question_short_name)
-
-    log.info(
-        "Evaluating method on papers",
-        method=method.__class__.__name__,
-        question_short_name=question_short_name,
-        papers=[p.document_id for p in papers],
-    )
-
     @trace
     async def run_and_eval_method(
-        input_data: tuple[Paper, PaperQaGoldStandard]
+        qa_details: PaperQaGoldStandard,
     ) -> SequenceGenerationEvaluation[AnswerType_contra]:
-        paper, qa_details = input_data
-        answer = await method(paper, qa_details.question, qa_details.gold_support)
-        # correct, detail = await answer_eval_method(
-        #     question=qa_details.question,
-        #     ground_truth=qa_details.gold_answer,
-        #     prediction=answer.answer,
-        # )
-        metrics = await classification_eval_method(
-            candidates=answer.support_candidates,
-            predictions=answer.support_labels,
-            ground_truth=qa_details.gold_support,
-            scores=answer.support_scores,
+        answer = await method(
+            qa_details.paper, qa_details.question, qa_details.gold_support
         )
-        return SequenceGenerationEvaluation(
-<<<<<<< HEAD
-            question=qa_details.question,
-            document_id=paper.document_id,
-            correct=correct,
-            detail=detail,
-=======
-            correct=True,#correct,
-            detail="",#detail,
->>>>>>> bf3cf424
-            metrics=metrics,
-            generated_answer=answer.answer,
-            gold_answer=qa_details.gold_answer,
-            support=[
-                text
-                for lab, text in zip(answer.support_labels, answer.support_candidates)
-                if lab
-            ],
-        )
-
-    eval_data: list[tuple[Paper, PaperQaGoldStandard]] = []
-    gold_supports: list[Sequence[str]] = []
-
-    for paper in papers:
-        gold = get_gold_standard(
-            document_id=paper.document_id,
-            question_short_name=question_short_name,
-            model_type=gold_standard_type,
-        )
-        if not gold:
-            log.warning(
-                "Did not find gold standard",
-                document_id=paper.document_id,
-                question_short_name=question_short_name,
-            )
-            continue
-        for trial in gold_standard_to_trials(gold):
-            eval_data.append((paper, trial))
-            gold_supports.append(trial.gold_support)
-
-    results = await map_async(
-        eval_data, run_and_eval_method, max_concurrency=max_concurrency
-    )
-
-    scores = [r.correct for r in results]
-    metrics = [r.metrics for r in results]
-
-    # only aggregate where there is gold support (somewhat arbitrary choice but more informative)
-    metrics_under_support = [m for m, gs in zip(metrics, gold_supports) if gs]
-    aggregated_metrics = BinaryClassificationMetrics.aggregate(metrics_under_support)
-
-    return (
-        sum(scores) / len(scores) if scores else 0,
-        results,
-        aggregated_metrics,
-    )
-
-async def eval_paper_qasper_qa_method(
-    method: PaperQaMethod[AnswerType_contra],
-    answer_eval_method: AnswerEvalMethod[AnswerType_contra],
-    classification_eval_method: ClassificationEvalMethod,
-    split: str,
-    max_concurrency: int = 10,
-    max_papers: int = 5,
-    max_questions_per_paper: int = 1,
-):
-    papers_gs = list(get_qasper_gold_standard(split, max_papers=max_papers, max_questions_per_paper=max_questions_per_paper))
-
-    log.info(
-        "Evaluating method on papers",
-        method=method.__class__.__name__,
-        question_short_name="Qasper NLP QA",
-        papers=list(set([p.paper.document_id for p in papers_gs])),
-        total_questions=len(papers_gs),
-    )
-
-    @trace
-    async def run_and_eval_method(
-        qa_details: PaperQaGoldStandard
-    ) -> SequenceGenerationEvaluation[AnswerType_contra]:
-        answer = await method(qa_details.paper, qa_details.question, qa_details.gold_support)
         correct, detail = await answer_eval_method(
             question=qa_details.question,
             ground_truth=qa_details.gold_answer,
@@ -168,8 +53,16 @@
             ground_truth=qa_details.gold_support,
             scores=answer.support_scores,
         )
-        f1_score = token_f1_score(answer.answer, qa_details.gold_answer)
+        answer_for_f1 = answer.answer
+        if isinstance(answer_for_f1, str):
+            generation_f1 = token_f1_score(
+                prediction=answer_for_f1, ground_truth=qa_details.gold_answer
+            )
+        else:
+            generation_f1 = 0.0
         return SequenceGenerationEvaluation(
+            question=qa_details.question,
+            document_id=qa_details.paper.document_id,
             correct=correct,
             detail=detail,
             metrics=metrics,
@@ -180,29 +73,30 @@
                 for lab, text in zip(answer.support_labels, answer.support_candidates)
                 if lab
             ],
-            f1_score=f1_score,
+            generation_f1_score=generation_f1,
         )
 
-    eval_data: list[PaperQaGoldStandard] = papers_gs
-    gold_supports: list[Sequence[str]] = [gs.gold_support for gs in papers_gs]
+    paper_qa_details = list(paper_qa_generator(split))
 
     results = await map_async(
-        eval_data, run_and_eval_method, max_concurrency=max_concurrency
+        paper_qa_details, run_and_eval_method, max_concurrency=max_concurrency
     )
 
     scores = [r.correct for r in results]
     metrics = [r.metrics for r in results]
-    f1 = [r.f1_score for r in results]
+    f1 = [r.generation_f1_score for r in results]
 
     # only aggregate where there is gold support (somewhat arbitrary choice but more informative)
-    metrics_under_support = [m for m, gs in zip(metrics, gold_supports) if gs]
+    metrics_under_support = [
+        m for m, qa_details in zip(metrics, paper_qa_details) if qa_details.gold_support
+    ]
     aggregated_metrics = BinaryClassificationMetrics.aggregate(metrics_under_support)
 
     return (
         sum(scores) / len(scores) if scores else 0,
         results,
         aggregated_metrics,
-        sum(f1) / len(f1) if f1 else 0,
+        sum(f1) / len(f1) if f1 else 0.0,
     )
 
 
@@ -215,26 +109,17 @@
 
 class _PaperQaArgs(BaseModel):
     split: str
-    gold_standard_type: str
-    gold_standard_to_trials: str
+    paper_qa_generator: str  # Callable[[str], Iterable[PaperQaGoldStandard]]
     method: str
     answer_eval_method: str
     classification_eval_method: str
-
-class _PaperQaArgsQasper(BaseModel):
-    split: str
-    method: str
-    answer_eval_method: str
-    classification_eval_method: str
-    max_papers: int = 5
-    max_questions_per_paper: int = 1
 
 
 class PaperQaEvalConfig(BaseModel):
     name: str
     results_json: str | None = None
     pr_curve: str | None = None
-    args: _PaperQaArgs | _PaperQaArgsQasper
+    args: _PaperQaArgs
 
 
 def ensure_dir(path: str) -> str:
@@ -243,13 +128,12 @@
 
 
 async def run_from_config(config: PaperQaEvalConfig) -> dict:
-    score, results, agg_metrics = await eval_paper_qa_method(
+    score, results, agg_metrics, f1 = await eval_paper_qa_method(
         method=load_object(config.args.method),
         split=config.args.split,
-        gold_standard_type=load_object(config.args.gold_standard_type),
-        gold_standard_to_trials=load_object(config.args.gold_standard_to_trials),
         answer_eval_method=load_object(config.args.answer_eval_method),
         classification_eval_method=load_object(config.args.classification_eval_method),
+        paper_qa_generator=load_object(config.args.paper_qa_generator),
     )
     metrics = agg_metrics.as_dict()
     results_line = dict(
@@ -259,32 +143,7 @@
         results=[r.as_dict() for r in results],
         metrics=metrics,
         pr_thresholds=agg_metrics.pr_thresholds(),
-    )
-    if config.results_json:
-        with open(ensure_dir(config.results_json), "w") as r:
-            r.writelines([json.dumps(results_line, indent=2, sort_keys=True)])
-    if config.pr_curve:
-        agg_metrics.save_pr_curve(config.pr_curve)
-    return results_line
-
-async def run_from_config_qasper(config: PaperQaEvalConfig) -> dict:
-    score, results, agg_metrics, f1 = await eval_paper_qasper_qa_method(
-        method=load_object(config.args.method),
-        split=config.args.split,
-        answer_eval_method=load_object(config.args.answer_eval_method),
-        classification_eval_method=load_object(config.args.classification_eval_method),
-        max_papers=config.args.max_papers,
-        max_questions_per_paper=config.args.max_questions_per_paper,
-    )
-    metrics = agg_metrics.as_dict()
-    results_line = dict(
-        config=config.dict(),
-        ice_commit=latest_commit_hash(),
-        score=score,
-        results=[r.as_dict() for r in results],
-        metrics=metrics,
-        pr_thresholds=agg_metrics.pr_thresholds(),
-        qasper_f1_score=f1,
+        generation_f1_score=f1,
     )
     if config.results_json:
         with open(ensure_dir(config.results_json), "w") as r:
@@ -294,7 +153,7 @@
     return results_line
 
 
-async def eval_from_config(config_path: str = "/code/ice/recipes/meta/configs/qasper.yaml"):
+async def eval_from_config(config_path: str):
     configs = yaml.load(Path(config_path))
 
     parsed = [PaperQaEvalConfig.parse_obj(configs[0])]
@@ -305,15 +164,5 @@
 
     return await map_async(parsed, run_from_config, max_concurrency=1)
 
-async def eval_from_config_qasper(config_path: str = "/code/ice/recipes/meta/configs/qasper.yaml"):
-    configs = yaml.load(Path(config_path))
 
-    parsed = [PaperQaEvalConfig.parse_obj(configs[0])]
-    for prev_idx, config in enumerate(configs[1:]):
-        prev_args = parsed[prev_idx].args.dict()
-        config["args"] = prev_args | config["args"]
-        parsed.append(PaperQaEvalConfig.parse_obj(config))
-
-    return await map_async(parsed, run_from_config_qasper, max_concurrency=1)
-
-recipe.main(eval_from_config_qasper)+recipe.main(eval_from_config)