from collections.abc import Iterable
from collections.abc import Sequence
from functools import partial
from itertools import chain

from ice.formatter.transform.value import numbered_list
from ice.metrics.gold_standards import GoldStandard
from ice.paper import Paper
from ice.recipe import recipe
from ice.recipes.experiments_and_arms.golds import get_ea_gs
from ice.recipes.experiments_and_arms.types import ExperimentsArms
from ice.recipes.meta.eval_paper_qa.eval_paper_qa import cheating_few_shot_qa_baseline
from ice.recipes.meta.eval_paper_qa.eval_paper_qa import cheating_qa_baseline
from ice.recipes.meta.eval_paper_qa.eval_paper_qa import eval_method
from ice.recipes.meta.eval_paper_qa.eval_paper_qa import few_shot_qa_with_support
from ice.recipes.meta.eval_paper_qa.eval_paper_qa import paper_qa_baseline
from ice.recipes.meta.eval_paper_qa.eval_paper_qa import search_qa_baseline
from ice.recipes.meta.eval_paper_qa.types import PaperQaAnswer
from ice.recipes.meta.eval_paper_qa.types import PaperQaGoldStandard
from ice.recipes.meta.eval_paper_qa.utils import download_paper
from ice.recipes.meta.eval_paper_qa.utils import download_papers

# from ice.recipes.experiments_and_arms.recipes.name_experiments import (
#     NameExperiments,
#     best_paras_for_naming_experiments,
# )


def to_paragraphs(paper: Paper) -> Sequence[str]:
    return [str(p) for p in paper.paragraphs]

def experiments_questions_and_answers(
    gold: GoldStandard[ExperimentsArms], consolidate: bool = False
) -> Iterable[PaperQaGoldStandard]:
    if not gold.parsed_answer:
        return
    experiments = gold.parsed_answer.experiments
    gold_answer = [f"{exp.name}: {exp.description}" for exp in experiments]
    if consolidate:
        gold_answer = (
            numbered_list(gold_answer).transform()
            + "\n\n"
            + f"({len(gold_answer)} experiment{'s' if len(gold_answer) > 1 else ''} in total)"
        )
    question = """Experiments are distinct from trial arms or groups; a single experiment might have multiple trial arms, like different interventions or controls. What experiment or experiments (aka trials, RCTs, studies) were conducted in this paper? Enumerate them, being mindful that there may just be one experiment or there could be more than one. Include the name and a brief description of each experiment."""
    gold_support = gold.quotes
    paper = download_paper(gold.document_id)
    yield PaperQaGoldStandard(
        paper=paper,
        question=question,
        gold_answer=gold_answer,
        gold_support=gold_support,
    )


def arms_questions_and_answers(
    gold: GoldStandard[ExperimentsArms], consolidate: bool = False
) -> Iterable[PaperQaGoldStandard]:
    if not gold.parsed_answer:
        return
    experiments = gold.parsed_answer.experiments
    all_exps = numbered_list(
        [f"{exp.name}: {exp.description}" for exp in experiments], separator=" / "
    ).transform()
    paper = download_paper(gold.document_id)
    for experiment in experiments:
        gold_answer = [f"{arm.name}: {arm.description}" for arm in experiment.arms]
        if consolidate:
            gold_answer = (
                numbered_list(gold_answer).transform()
                + "\n\n"
                + f"{len(gold_answer)} arm{'s' if len(gold_answer) > 1 else ''} in total)"
            )
        if len(all_exps) > 1:
            question = f"""This paper studied multiple experiments: {all_exps}. For the {experiment.name} experiment specifically, what were the different trial arms (subgroups of participants)?""".strip()
        else:
            question = f"What were the different trial arms (subgroups of participants) in the {experiment.name} ({experiment.description}) experiment?"
        yield PaperQaGoldStandard(
            paper=paper,
            question=question,
            gold_answer=gold_answer,
            gold_support=gold.quotes,
        )


async def cheating_eval_experiments_qa_baseline():
    # Cheat by question-answering using gold standard excerpts
    method = partial(cheating_qa_baseline, enumerate_answer=True)
    return await eval_method(
        method=method,
        question_and_answer_func=experiments_questions_and_answers,
        split="validation",
        question_short_name="experiments_arms",
        get_gs=get_ea_gs,  # TODO: make native version
    )


async def search_eval_experiments_qa_baseline():
    # Test search recipes with a baseline generation method
    method = partial(
        search_qa_baseline,
        gold_support_func=experiments_gold_support_func,
    )
    return await eval_method(
        method=method,
        question_and_answer_func=experiments_questions_and_answers,  # ,experiments_questions_and_answers,
        split="validation",
        question_short_name="experiments_arms",
        get_gs=get_ea_gs,  # TODO: make native version
        max_concurrency=1,
    )


def experiments_gold_support_func(
    document_id: str, consolidate: bool = False
) -> Sequence[PaperQaGoldStandard]:
    papers = [
        p
        for p in download_papers(
            split="validation", question_short_name="experiments_arms"
        )
        if p.document_id != document_id
    ]
    gss = [get_ea_gs(p.document_id) for p in papers]
    paper_gs = list(
        chain(
            *[
                experiments_questions_and_answers(gs, consolidate=consolidate)
                for gs in gss
                if gs
            ]
        )
    )
    return paper_gs


def arms_gold_support_func(
    document_id: str, consolidate: bool = False
) -> Sequence[PaperQaGoldStandard]:
    papers = [
        p
        for p in download_papers(
            split="validation", question_short_name="experiments_arms"
        )
        if p.document_id != document_id
    ]
    gss = [get_ea_gs(p.document_id) for p in papers]
    paper_gs = list(
        [arms_questions_and_answers(gs, consolidate=consolidate) for gs in gss if gs]
    )
    used_gs = []
    for paper in paper_gs:
        for gs in paper:
            # 1 per paper
            used_gs.append(gs)
            break

    return used_gs


async def cheating_eval_experiments_with_demonstrations():
    method = partial(
        cheating_few_shot_qa_baseline,
        enumerate_answer=True,
        gold_support_func=experiments_gold_support_func,
    )
    return await eval_method(
        method=method,
        question_and_answer_func=experiments_questions_and_answers,
        split="validation",
        question_short_name="experiments_arms",
        get_gs=get_ea_gs,
    )

<<<<<<< HEAD
=======

def to_paragraphs(paper: Paper) -> Sequence[str]:
    return [str(p) for p in paper.paragraphs]


>>>>>>> 1df91e7c
async def cheating_paragraph_eval_experiments_with_demonstrations():
    method = partial(
        cheating_few_shot_qa_baseline,
        enumerate_answer=True,
        gold_support_func=experiments_gold_support_func,
        paper_division_func=to_paragraphs,
    )
    return await eval_method(
        method=method,
        question_and_answer_func=experiments_questions_and_answers,
        split="validation",
        question_short_name="experiments_arms",
        get_gs=get_ea_gs,
    )


async def cheating_eval_experiments_with_reasoning_demonstrations():
    method = partial(
        cheating_few_shot_qa_baseline,
        enumerate_answer=True,
        gold_support_func=partial(experiments_gold_support_func, consolidate=True),
        reasoning=True,
    )
    return await eval_method(
        method=method,
        question_and_answer_func=experiments_questions_and_answers,
        split="validation",
        question_short_name="experiments_arms",
        get_gs=get_ea_gs,
    )


async def cheating_paragraph_eval_experiments_with_reasoning_demonstrations():
    method = partial(
        cheating_few_shot_qa_baseline,
        enumerate_answer=True,
        gold_support_func=partial(experiments_gold_support_func, consolidate=True),
        paper_division_func=to_paragraphs,
        reasoning=True,
    )
    return await eval_method(
        method=method,
        question_and_answer_func=experiments_questions_and_answers,
        split="validation",
        question_short_name="experiments_arms",
        get_gs=get_ea_gs,
        max_concurrency=10,
    )


async def cheating_eval_arms_with_reasoning_demonstrations():
    method = partial(
        cheating_few_shot_qa_baseline,
        enumerate_answer=True,
        gold_support_func=partial(arms_gold_support_func, consolidate=True),
        reasoning=True,
    )
    return await eval_method(
        method=method,
        question_and_answer_func=arms_questions_and_answers,
        split="validation",
        question_short_name="experiments_arms",
        get_gs=get_ea_gs,
    )


async def eval_experiments_qa_baseline():
    method = partial(paper_qa_baseline, enumerate_answer=True)
    return await eval_method(
        method=method,
        question_and_answer_func=experiments_questions_and_answers,
        split="validation",
        question_short_name="experiments_arms",
        get_gs=get_ea_gs,  # TODO: make native version
    )


# async def non_cheating_experiments(paper: Paper, question: str, *args, **kwargs):
#     paras_kept, all_paras = await best_paras_for_naming_experiments(paper=paper)
#     answer = await few_shot_qa_with_support(
#         paper=paper,
#         question=question,
#         support_labels=paras_kept,
#         support_candidates=all_paras,
#         enumerate_answer=True,
#         gold_support_func=partial(experiments_gold_support_func, consolidate=True),
#         reasoning=True,
#     )
#     return answer


# async def eval_non_cheating_exps():
#     return await eval_method(
#         method=non_cheating_experiments,
#         question_and_answer_func=experiments_questions_and_answers,
#         split="validation",
#         question_short_name="experiments_arms",
#         get_gs=get_ea_gs,
#     )


# recipe.main(eval_experiments_qa_baseline)
# recipe.main(eval_non_cheating_exps)
# recipe.main(cheating_eval_experiments_with_demonstrations)
# recipe.main(cheating_eval_experiments_with_reasoning_demonstrations)
# recipe.main(cheating_eval_arms_with_reasoning_demonstrations)
# recipe.main(cheating_paragraph_eval_experiments_with_demonstrations)
recipe.main(search_eval_experiments_qa_baseline)<|MERGE_RESOLUTION|>--- conflicted
+++ resolved
@@ -172,14 +172,6 @@
         get_gs=get_ea_gs,
     )
 
-<<<<<<< HEAD
-=======
-
-def to_paragraphs(paper: Paper) -> Sequence[str]:
-    return [str(p) for p in paper.paragraphs]
-
-
->>>>>>> 1df91e7c
 async def cheating_paragraph_eval_experiments_with_demonstrations():
     method = partial(
         cheating_few_shot_qa_baseline,
