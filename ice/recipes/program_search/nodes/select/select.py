import random

from collections.abc import Mapping
from collections.abc import Sequence
from itertools import cycle
from typing import cast
from typing import Protocol

import numpy as np

from structlog.stdlib import get_logger
from typing_extensions import reveal_type

from ice.apis.openai import openai_complete
from ice.apis.openai import TooLongRequestError
from ice.paper import Paper
from ice.recipe import Recipe
from ice.recipe import recipe
from ice.recipes.best_completion import best_completion
from ice.recipes.consort_flow import baseline_elicit_answer
from ice.recipes.find_best_few_shot_prompt import best_few_shot
from ice.recipes.meta.eval_paper_qa.types import PaperQaGoldStandard
from ice.recipes.program_search.nodes.prune.prune import prune
from ice.recipes.program_search.nodes.select.dynamic import SelectionExample
from ice.recipes.program_search.nodes.select.prompts import get_selections
from ice.recipes.program_search.nodes.select.prompts import make_selection_prompt
from ice.recipes.program_search.nodes.select.prompts import render_selection_example
from ice.recipes.program_search.nodes.select.prompts import RenderableSelectionExample
from ice.recipes.program_search.utils.find_examples import matches
<<<<<<< HEAD
from ice.recipes.find_best_few_shot_prompt import best_few_shot
from ice.recipes.embeddings_classify import classify_documents
=======
>>>>>>> 1df91e7c
from ice.utils import reduce_async
from ice.utils import window_dropping

log = get_logger()


def to_paragraphs(paper: Paper) -> Sequence[str]:
    return [str(p) for p in paper.paragraphs]

# class Select(Protocol):
#     async def __call__(self, question: str, texts: list[str], examples: list[Example]) -> list[int]:
#         pass

random.seed(314)


def last_token_logprob(openai_response: dict) -> float:
    return openai_response["choices"][0]["logprobs"]["token_logprobs"][-1]


def last_token_top_logprobs(openai_response: dict) -> dict[str, float]:
    return openai_response["choices"][0]["logprobs"]["top_logprobs"][-1]


def logprobs_greater_than_none(
    selections: Mapping[int, float], none_logprob: float, texts: Sequence[str]
) -> Sequence[str]:
    return [text for idx, text in enumerate(texts) if selections[idx] > none_logprob]


async def select(
    question: str,
    texts: Sequence[str],
    existing: Sequence[str],
    examples: list[RenderableSelectionExample] | None = None,
) -> Sequence[str]:
    """Select additional texts by comparing logprobs of indices considered by the model.

    Args:
        question (str): The question to select texts for.
        texts (Sequence[str]): Texts to consider for selection.
        existing (Sequence[str]): Already-selected texts

    Returns:
        Sequence[str]: Newly selected texts (subset of texts)
    """
    if len(texts) > 5:
        log.warning(
            "The OpenAI API only returns the top 5 logprobs, so passing more than 5 candidates means that not all can be fully considered.",
            num_candidates=len(texts),
        )
    prompt = make_selection_prompt(
        question=question,
        existing=existing,
        texts=[t for t in texts if t],
        examples=examples,
    )
    try:
        response = await openai_complete(
            prompt=prompt, max_tokens=0, logprobs=100, echo=True
        )
    except TooLongRequestError:
        if examples and len(examples) >= 2:
            return await select(question, texts, existing, examples[:-1])
        else:
            raise
    choice_logprobs = get_selections(last_token_top_logprobs(response), len(texts))
    return logprobs_greater_than_none(
        choice_logprobs, last_token_logprob(response), texts
    )


async def maybe_binary_prune(question: str, existing: list[str], max_to_keep=8):
    try:
        return await prune(question, existing, max_to_keep=8)
    except TooLongRequestError:
        mid = len(existing) // 2
        h1 = await maybe_binary_prune(question, existing[:mid], max_to_keep=max_to_keep)
        h2 = await maybe_binary_prune(question, existing[mid:], max_to_keep=max_to_keep)
        return await maybe_binary_prune(question, h1 + h2, max_to_keep=max_to_keep)


async def select_reduce(
    question: str,
    texts: Sequence[Sequence[str]],
    do_prune: bool = False,
    examples: list[RenderableSelectionExample] | None = None,
) -> Sequence[str]:
    """Select texts that answer the question by reducing over `select`

    Args:
        question (str): The question to select texts for.
        texts (Sequence[Sequence[str]]): Texts to consider for selection, split into groups to consider at each step.

    Returns:
        Sequence[str]: Selected texts.
    """

    async def select_some(existing: list[str], new_texts: Sequence[str]):
        try:
            new_selections = await select(question, new_texts, existing, examples)
        except TooLongRequestError:
            if do_prune:
                existing = await maybe_binary_prune(
                    question, existing, max_to_keep=8
                )  # TODO: Be smarter about the limit here
                return await select_some(existing, new_texts)
            else:
                log.warning("Skipping because prompt full")
            return existing
        return existing + list(new_selections)

    return await reduce_async(select_some, texts, cast(list[str], []))


async def windowed_select(
    question: str,
    texts: Sequence[str],
    n: int,
    step: int,
    examples: list[RenderableSelectionExample] | None = None,
) -> Sequence[str]:
    """Select texts that answer the question via

    Args:
        question (str): The question to select texts for.
        texts (Sequence[str]): Texts to consider for selection.
        n (int): Number of texts to consider at each step.
        step (int): Overlap between windows. (if n == step, partition the document; if step < n, window with step size).

    Returns:
        Sequence[str]: Selected texts.
    """
    windowed_texts = window_dropping(texts, n, step)
    selections = set(
        await select_reduce(question, windowed_texts, do_prune=True, examples=examples)
    )
    return [t in selections for t in texts]


async def windowed_select_using_elicit_prompt(  # Best recall [use this]
    question: str,
    texts: Sequence[str],
    examples: list[RenderableSelectionExample] | None = None,
    perplexity_threshold: float = 14.0,
) -> Sequence[str]:
    """Select texts that answer the question via

    Args:
        question (str): The question to select texts for.
        texts (Sequence[str]): Texts to consider for selection.
        n (int): Number of texts to consider at each step.
        step (int): Overlap between windows. (if n == step, partition the document; if step < n, window with step size).

    Returns:
        Sequence[str]: Selected texts.
    """

    prompts = [
        baseline_elicit_answer._excerpt_prompt(
            qa_question=question,
            excerpt=text,
            answer_prefix=None,
        )
        for text in texts
    ]

    completion = " " + baseline_elicit_answer.NA_PHRASE

    prompt_perplexities = await best_completion(
        prompts=prompts,
        completion=completion,
    )

    return [
        t for t, p in zip(texts, prompt_perplexities) if p[1] > perplexity_threshold
    ]
    # Lower perplexity means more likely to be "not mentioned in excerpt"

<<<<<<< HEAD
=======

def to_paragraphs(paper: Paper) -> Sequence[str]:
    return [str(p) for p in paper.paragraphs]


>>>>>>> 1df91e7c
def _create_example_prompt(
    example: PaperQaGoldStandard,
    positive: bool,
):
    paragraphs = to_paragraphs(example.paper)
    relevant_paragraphs = example.gold_support
    irrelevant_paragraphs = [p for p in paragraphs if not p in relevant_paragraphs]
    relevant_paragraph, irrelevant_paragraph = random.choice(
        relevant_paragraphs
    ), random.choice(irrelevant_paragraphs)
    prompt = baseline_elicit_answer._excerpt_prompt(
        qa_question=example.question,
        excerpt=relevant_paragraph if positive else irrelevant_paragraph,
        answer_prefix=None,
    )
    completion = (
        example.gold_answer
        if isinstance(example.gold_answer, str)
        else example.gold_answer[0]
    )

    completion = completion.strip() if positive else baseline_elicit_answer.NA_PHRASE

    return prompt + " " + completion


def _create_example_prompts(
    example: PaperQaGoldStandard,
) -> Sequence[str]:
    paragraphs = to_paragraphs(example.paper)
    relevant_paragraphs = example.gold_support
    prompts = [
        baseline_elicit_answer._excerpt_prompt(
            qa_question=example.question,
            excerpt=paragraph,
            answer_prefix=None,
        )
        for paragraph in paragraphs
    ]
    completions = [
        example.gold_answer
        if isinstance(example.gold_answer, str)
        else example.gold_answer[0]
        if paragraph in relevant_paragraphs
        else baseline_elicit_answer.NA_PHRASE
        for paragraph in paragraphs
    ]
    completions = [" " + c.strip() for c in completions]

    return prompts, completions

<<<<<<< HEAD
def _get_relevant_paragraphs(
    example: PaperQaGoldStandard,
) -> Sequence[str]:
    paragraphs = to_paragraphs(example.paper)
    relevant_paragraphs = example.gold_support
    irrelevant_paragraphs = [p for p in paragraphs if not p in relevant_paragraphs]
    return relevant_paragraphs, irrelevant_paragraphs

=======
>>>>>>> 1df91e7c

async def windowed_select_using_elicit_prompt_few_shot(
    question: str,
    texts: Sequence[str],
    examples: list[RenderableSelectionExample] | None = None,
    perplexity_threshold: float = 3.0,
) -> Sequence[str]:

    random.shuffle(examples)

    prompts = sum([_create_example_prompts(e)[0] for e in examples], [])
    completions = sum([_create_example_prompts(e)[1] for e in examples], [])

    few_shot_prompts = await best_few_shot(
        examples_prompts=prompts,
        examples_completions=completions,
        n_shots=2,
        split_string="\n\n",
        prefix="Examples:\n\n",
        max_permutations=6,
        max_test_size=1,
    )

    few_shot_prompt = min(few_shot_prompts, key=lambda p: p[1])[0]

    # gold_support

    """Select texts that answer the question via

    Args:
        question (str): The question to select texts for.
        texts (Sequence[str]): Texts to consider for selection.
        n (int): Number of texts to consider at each step.
        step (int): Overlap between windows. (if n == step, partition the document; if step < n, window with step size).

    Returns:
        Sequence[str]: Selected texts.
    """

    prompts = [
        few_shot_prompt
        + "\n\n"
        + baseline_elicit_answer._excerpt_prompt(
            qa_question=question,
            excerpt=text,
            answer_prefix=None,
        )
        for text in texts
    ]

    completion = " " + baseline_elicit_answer.NA_PHRASE

    prompt_perplexities = await best_completion(
        prompts=prompts,
        completion=completion,
    )

<<<<<<< HEAD
    return [t for t, p in zip(texts, prompt_perplexities) if p[1] > perplexity_threshold]

def _get_relevant_paragraphs(
    example: PaperQaGoldStandard,
) -> Sequence[str]:
    paragraphs = to_paragraphs(example.paper)
    relevant_paragraphs = example.gold_support
    return relevant_paragraphs

def _get_irrelevant_paragraphs(
    example: PaperQaGoldStandard,
) -> Sequence[str]:
    paragraphs = to_paragraphs(example.paper)
    relevant_paragraphs = example.gold_support
    irrelevant_paragraphs = [p for p in paragraphs if not p in relevant_paragraphs]
    return irrelevant_paragraphs

def _preprocess_bert(
    text: str,
) -> str:
    return "[CLS] " + text.replace("\n", " ").replace(".", ". [SEP]")

def _preprocess_bert_list(
    text: Sequence[str],
) -> Sequence[str]:
    return [_preprocess_bert(t) for t in text]

async def windowed_select_using_scibert(
    question: str,
    texts: Sequence[str],
    examples: list[RenderableSelectionExample] | None = None,
) -> Sequence[str]:
    random.seed(42)
    relevant_examples = [e for e in examples if e.question == question]
    relevant_paragraphs = sum([_get_relevant_paragraphs(e) for e in relevant_examples], [])
    irrelevant_paragraphs = sum([_get_irrelevant_paragraphs(e) for e in relevant_examples], [])

    relevant_paragraphs = random.choices(
        relevant_paragraphs,
        k=50,
    )

    irrelevant_paragraphs = random.choices(
        irrelevant_paragraphs,
        k=50,
    ) 

    classifications = await classify_documents(
        documents=_preprocess_bert_list(texts),
        relevant_documents=_preprocess_bert_list(relevant_paragraphs),
        irrelevant_documents=_preprocess_bert_list(irrelevant_paragraphs),
        alpha=0.85,
    )

    return [t for t, c in zip(texts, classifications) if c]

=======
    return [
        t for t, p in zip(texts, prompt_perplexities) if p[1] > perplexity_threshold
    ]
    # Lower perplexity means more likely to be "not mentioned in excerpt"
>>>>>>> 1df91e7c


# Few-shot prompt

SELECTION_PROMPT = """"""


def as_strings(selections: Sequence[bool], texts: Sequence[str]) -> Sequence[str]:
    return [t for t, s in zip(texts, selections) if s]


# Meta-methods
# 1. autoregressive
# 2. tree
# 3. windowed

# Value functions
# Intrinsic (e.g., halter probability of answerable)
# Extrinsic (e.g., ROUGE-L of halter output with answer)


recipe.main(windowed_select)<|MERGE_RESOLUTION|>--- conflicted
+++ resolved
@@ -27,11 +27,8 @@
 from ice.recipes.program_search.nodes.select.prompts import render_selection_example
 from ice.recipes.program_search.nodes.select.prompts import RenderableSelectionExample
 from ice.recipes.program_search.utils.find_examples import matches
-<<<<<<< HEAD
 from ice.recipes.find_best_few_shot_prompt import best_few_shot
 from ice.recipes.embeddings_classify import classify_documents
-=======
->>>>>>> 1df91e7c
 from ice.utils import reduce_async
 from ice.utils import window_dropping
 
@@ -211,14 +208,6 @@
     ]
     # Lower perplexity means more likely to be "not mentioned in excerpt"
 
-<<<<<<< HEAD
-=======
-
-def to_paragraphs(paper: Paper) -> Sequence[str]:
-    return [str(p) for p in paper.paragraphs]
-
-
->>>>>>> 1df91e7c
 def _create_example_prompt(
     example: PaperQaGoldStandard,
     positive: bool,
@@ -270,7 +259,6 @@
 
     return prompts, completions
 
-<<<<<<< HEAD
 def _get_relevant_paragraphs(
     example: PaperQaGoldStandard,
 ) -> Sequence[str]:
@@ -279,8 +267,6 @@
     irrelevant_paragraphs = [p for p in paragraphs if not p in relevant_paragraphs]
     return relevant_paragraphs, irrelevant_paragraphs
 
-=======
->>>>>>> 1df91e7c
 
 async def windowed_select_using_elicit_prompt_few_shot(
     question: str,
@@ -338,7 +324,6 @@
         completion=completion,
     )
 
-<<<<<<< HEAD
     return [t for t, p in zip(texts, prompt_perplexities) if p[1] > perplexity_threshold]
 
 def _get_relevant_paragraphs(
@@ -395,12 +380,6 @@
 
     return [t for t, c in zip(texts, classifications) if c]
 
-=======
-    return [
-        t for t, p in zip(texts, prompt_perplexities) if p[1] > perplexity_threshold
-    ]
-    # Lower perplexity means more likely to be "not mentioned in excerpt"
->>>>>>> 1df91e7c
 
 
 # Few-shot prompt
