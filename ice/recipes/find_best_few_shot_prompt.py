from itertools import permutations
from math import factorial
<<<<<<< HEAD
from typing import Any, Iterator, Sequence, TypeVar
=======
from random import sample
from typing import Any, Tuple
>>>>>>> bf3cf424

from structlog.stdlib import get_logger
from tqdm import tqdm

from ice.recipe import recipe
from ice.recipes.best_completion import completion_perplexity
from ice.utils import map_async

from ice.apis.openai import openai_embeddings

import numpy as np

import numpy as np

EXAMPLES_PROMPTS = [
    "Complete this math problem: 2 + 2 =",
    "Complete this math problem: 3 * 3 =",
    "Complete this math problem: 4 - 2 =",
]

EXAMPLES_COMPLETIONS = [
    " 4",
    " 9",
    " 2",
]

log = get_logger()

async def find_centroid(
    texts: list[str] = EXAMPLES_PROMPTS,
) -> Tuple[np.ndarray, np.ndarray]:
    embeddings_list = await openai_embeddings(input=texts)
    embeddings = np.array(embeddings_list)
    centroid = np.mean(embeddings, axis=0)
    return centroid, embeddings


def remaining_prompts(
<<<<<<< HEAD
    prompts_and_completions: Sequence[tuple[str, str]],
    used_prompts_and_completions: Sequence[tuple[str, str]],
) -> Sequence[tuple[str, str]]:
=======
    prompts_and_completions: list[tuple[str, str]],
    used_prompts_and_completions: list[tuple[str, str]],
) -> list[tuple[str, str]]:
>>>>>>> bf3cf424
    return [p for p in prompts_and_completions if not p in used_prompts_and_completions]


async def tuple_completion_perplexity(
    prompt_and_completion: tuple[str, str],
) -> float:
    return await completion_perplexity(*prompt_and_completion)

def _permutations(l: list[Any], n: int, max: int) -> list[list[Any]]:
    n_combinations = factorial(len(l)) // factorial(len(l) - n)
    if n_combinations > max:
        return [sample(l, n) for _ in range(max)]
    return permutations(l, n)

async def eval_prompt(
    few_shot_prompt: str,
    test_prompts_and_completions: list[tuple[str, str]],
    split_string: str,
) -> float:
    prompts = [
        few_shot_prompt + split_string + p for p, _ in test_prompts_and_completions
    ]

    completions = [completion for _, completion in test_prompts_and_completions]

    perplexities = await map_async(
        input_list=list(zip(prompts, completions)),
        fn=tuple_completion_perplexity,
        max_concurrency=10,
    )

    return sum(perplexities) / len(perplexities)

<<<<<<< HEAD

# Brake on going completely out of control here
MAX_PERMUTATIONS = 10_000

T = TypeVar("T")


def _random_permutations(
    l: list[T], n_shots: int, rng: np.random.Generator, max=MAX_PERMUTATIONS
) -> Iterator[Sequence[T]]:
    for _ in range(max):
        copy = l.copy()
        rng.shuffle(copy)  # type: ignore[arg-type]
        yield copy[:n_shots]


async def score_few_shot(
=======
async def best_few_shot(
>>>>>>> bf3cf424
    examples_prompts: list[str] = EXAMPLES_PROMPTS,
    examples_completions: list[str] = EXAMPLES_COMPLETIONS,
    n_shots: int = 1,
    split_string: str = "\n\n",
    prefix: str = "",
    max_permutations: int = 10,
    max_test_size: int = 10,
<<<<<<< HEAD
    seed: int = 0,
=======
    use_centroid: bool = True,
>>>>>>> bf3cf424
) -> list[tuple[str, float]]:
    """Given some prompts divided into

    Args:
        examples_prompts (list[str], optional): _description_. Defaults to EXAMPLES_PROMPTS.
        examples_completions (list[str], optional): _description_. Defaults to EXAMPLES_COMPLETIONS.
        n_shots (int, optional): _description_. Defaults to 1.
        split_string (str, optional): _description_. Defaults to "\n\n".
        prefix (str, optional): _description_. Defaults to "".
        max_permutations (int, optional): _description_. Defaults to 10.
        max_test_size (int, optional): _description_. Defaults to 10.

    Returns:
        list[tuple[str, float]]: _description_
    """

    rng = np.random.default_rng(seed)

    assert len(examples_prompts) == len(examples_completions)

    n_possible_permutations = factorial(len(examples_prompts)) // factorial(
        len(examples_prompts) - n_shots
    )

    n_perms = min(n_possible_permutations, max_permutations)

    test_size = min(len(examples_prompts) - 1, max_test_size)

    log.info(
        "This will perform a brute force search of all possible combinations of few-shot prompts.",
        number_of_requests=n_perms * test_size,
    )

    prompts_and_completions = list(zip(examples_prompts, examples_completions))

    all_prompts: list[tuple[str, list[tuple[str, str]]]] = []

<<<<<<< HEAD
    for prompt_perm in _random_permutations(prompts_and_completions, n_shots, rng):
=======
    for prompt_perm in _permutations(prompts_and_completions, n_shots, 500):
>>>>>>> bf3cf424
        prompt = prefix + split_string.join([p + c for p, c in prompt_perm])
        remaining_prompts_and_completions = remaining_prompts(
            prompts_and_completions, prompt_perm
        )

        test_prompt_completion_idxs = rng.choice(
            range(len(remaining_prompts_and_completions)), size=test_size, replace=False
        )

        test_prompts_and_completions = [
            remaining_prompts_and_completions[idx]
            for idx in test_prompt_completion_idxs
        ]

        all_prompts.append((prompt, test_prompts_and_completions))
    
    if use_centroid:
        centroid, embeddings = await find_centroid(texts = [prompt for prompt, _ in all_prompts])
        scores = np.dot(embeddings, centroid).tolist()
        all_prompts = [(prompt, test_prompts_and_completions, score) for (prompt, test_prompts_and_completions), score in zip(all_prompts, scores)]
        all_prompts = sorted(all_prompts, key=lambda x: x[2], reverse=True)
        all_prompts = [(prompt, test_prompts_and_completions) for prompt, test_prompts_and_completions, _ in all_prompts]


<<<<<<< HEAD
    all_prompts_idxs = rng.choice(range(len(all_prompts)), size=n_perms, replace=False)

    all_prompts = [all_prompts[idx] for idx in all_prompts_idxs]
=======
    all_prompts = all_prompts[:n_perms]
>>>>>>> bf3cf424

    scored_prompts = [
        (
            prompt,
            await eval_prompt(prompt, remaining_prompts_and_completions, split_string),
        )
        for prompt, remaining_prompts_and_completions in tqdm(
            all_prompts, desc="Evaluating prompts"
        )
    ]

    return scored_prompts  # The prompt with the lowest perplexity is the best few-shot prompt.


recipe.main(score_few_shot)<|MERGE_RESOLUTION|>--- conflicted
+++ resolved
@@ -1,11 +1,9 @@
-from itertools import permutations
+from collections.abc import Iterator
+from collections.abc import Sequence
 from math import factorial
-<<<<<<< HEAD
-from typing import Any, Iterator, Sequence, TypeVar
-=======
-from random import sample
-from typing import Any, Tuple
->>>>>>> bf3cf424
+from typing import TypeVar
+
+import numpy as np
 
 from structlog.stdlib import get_logger
 from tqdm import tqdm
@@ -13,12 +11,6 @@
 from ice.recipe import recipe
 from ice.recipes.best_completion import completion_perplexity
 from ice.utils import map_async
-
-from ice.apis.openai import openai_embeddings
-
-import numpy as np
-
-import numpy as np
 
 EXAMPLES_PROMPTS = [
     "Complete this math problem: 2 + 2 =",
@@ -34,26 +26,12 @@
 
 log = get_logger()
 
-async def find_centroid(
-    texts: list[str] = EXAMPLES_PROMPTS,
-) -> Tuple[np.ndarray, np.ndarray]:
-    embeddings_list = await openai_embeddings(input=texts)
-    embeddings = np.array(embeddings_list)
-    centroid = np.mean(embeddings, axis=0)
-    return centroid, embeddings
-
 
 def remaining_prompts(
-<<<<<<< HEAD
     prompts_and_completions: Sequence[tuple[str, str]],
     used_prompts_and_completions: Sequence[tuple[str, str]],
 ) -> Sequence[tuple[str, str]]:
-=======
-    prompts_and_completions: list[tuple[str, str]],
-    used_prompts_and_completions: list[tuple[str, str]],
-) -> list[tuple[str, str]]:
->>>>>>> bf3cf424
-    return [p for p in prompts_and_completions if not p in used_prompts_and_completions]
+    return [p for p in prompts_and_completions if p not in used_prompts_and_completions]
 
 
 async def tuple_completion_perplexity(
@@ -61,11 +39,6 @@
 ) -> float:
     return await completion_perplexity(*prompt_and_completion)
 
-def _permutations(l: list[Any], n: int, max: int) -> list[list[Any]]:
-    n_combinations = factorial(len(l)) // factorial(len(l) - n)
-    if n_combinations > max:
-        return [sample(l, n) for _ in range(max)]
-    return permutations(l, n)
 
 async def eval_prompt(
     few_shot_prompt: str,
@@ -86,7 +59,6 @@
 
     return sum(perplexities) / len(perplexities)
 
-<<<<<<< HEAD
 
 # Brake on going completely out of control here
 MAX_PERMUTATIONS = 10_000
@@ -95,18 +67,15 @@
 
 
 def _random_permutations(
-    l: list[T], n_shots: int, rng: np.random.Generator, max=MAX_PERMUTATIONS
+    lst: list[T], n_shots: int, rng: np.random.Generator, max=MAX_PERMUTATIONS
 ) -> Iterator[Sequence[T]]:
     for _ in range(max):
-        copy = l.copy()
+        copy = lst.copy()
         rng.shuffle(copy)  # type: ignore[arg-type]
         yield copy[:n_shots]
 
 
 async def score_few_shot(
-=======
-async def best_few_shot(
->>>>>>> bf3cf424
     examples_prompts: list[str] = EXAMPLES_PROMPTS,
     examples_completions: list[str] = EXAMPLES_COMPLETIONS,
     n_shots: int = 1,
@@ -114,11 +83,7 @@
     prefix: str = "",
     max_permutations: int = 10,
     max_test_size: int = 10,
-<<<<<<< HEAD
     seed: int = 0,
-=======
-    use_centroid: bool = True,
->>>>>>> bf3cf424
 ) -> list[tuple[str, float]]:
     """Given some prompts divided into
 
@@ -145,7 +110,7 @@
 
     n_perms = min(n_possible_permutations, max_permutations)
 
-    test_size = min(len(examples_prompts) - 1, max_test_size)
+    test_size = min(len(examples_prompts), max_test_size)
 
     log.info(
         "This will perform a brute force search of all possible combinations of few-shot prompts.",
@@ -156,11 +121,7 @@
 
     all_prompts: list[tuple[str, list[tuple[str, str]]]] = []
 
-<<<<<<< HEAD
     for prompt_perm in _random_permutations(prompts_and_completions, n_shots, rng):
-=======
-    for prompt_perm in _permutations(prompts_and_completions, n_shots, 500):
->>>>>>> bf3cf424
         prompt = prefix + split_string.join([p + c for p, c in prompt_perm])
         remaining_prompts_and_completions = remaining_prompts(
             prompts_and_completions, prompt_perm
@@ -176,22 +137,10 @@
         ]
 
         all_prompts.append((prompt, test_prompts_and_completions))
-    
-    if use_centroid:
-        centroid, embeddings = await find_centroid(texts = [prompt for prompt, _ in all_prompts])
-        scores = np.dot(embeddings, centroid).tolist()
-        all_prompts = [(prompt, test_prompts_and_completions, score) for (prompt, test_prompts_and_completions), score in zip(all_prompts, scores)]
-        all_prompts = sorted(all_prompts, key=lambda x: x[2], reverse=True)
-        all_prompts = [(prompt, test_prompts_and_completions) for prompt, test_prompts_and_completions, _ in all_prompts]
 
-
-<<<<<<< HEAD
     all_prompts_idxs = rng.choice(range(len(all_prompts)), size=n_perms, replace=False)
 
     all_prompts = [all_prompts[idx] for idx in all_prompts_idxs]
-=======
-    all_prompts = all_prompts[:n_perms]
->>>>>>> bf3cf424
 
     scored_prompts = [
         (
