from collections.abc import Iterable
from functools import partial

from ice.formatter.transform.value import numbered_list
from ice.metrics.gold_standards import GoldStandard
from ice.metrics.gold_standards import load_paper
from ice.recipes.consort_flow.types import ConsortFlow
from ice.recipes.experiments_and_arms.types import ExperimentsArms
from ice.recipes.meta.eval_paper_qa.types import PaperQaGoldStandard
from ice.datasets.qasper import get_gold_standard as get_qasper_gs

def experiments_questions_and_answers(
    gold: GoldStandard[ExperimentsArms], consolidate: bool = False
) -> Iterable[PaperQaGoldStandard]:
    if not gold.parsed_answer:
        return
    experiments = gold.parsed_answer.experiments
    gold_answer = [f"{exp.name}: {exp.description}" for exp in experiments]
    short_gold_answer = [exp.name for exp in experiments]
    if consolidate:
        gold_answer = (
            numbered_list(gold_answer).transform()
            + "\n\n"
            + f"({len(gold_answer)} experiment{'s' if len(gold_answer) > 1 else ''} in total)"
        )
        short_gold_answer = numbered_list(short_gold_answer, separator=", ").transform()

    question = """Experiments are distinct from trial arms or groups; a single experiment might have multiple trial arms, like different interventions or controls. What experiment or experiments (aka trials, RCTs, studies) were conducted in this paper? Enumerate them, being mindful that there may just be one experiment or there could be more than one. Include the name and a brief description of each experiment."""
    gold_support = gold.quotes
    paper = load_paper(gold.document_id)
    yield PaperQaGoldStandard(
        paper=paper,
        question=question,
        gold_answer=gold_answer,
        short_gold_answer=short_gold_answer,
        gold_support=gold_support,
    )


experiments_questions_and_answers_str = partial(
    experiments_questions_and_answers, consolidate=True
)


def arms_questions_and_answers(
    gold: GoldStandard[ExperimentsArms], consolidate: bool = False
) -> Iterable[PaperQaGoldStandard]:
    if not gold.parsed_answer:
        return
    experiments = gold.parsed_answer.experiments
    all_exps = numbered_list(
        [f"{exp.name}: {exp.description}" for exp in experiments], separator=" / "
    ).transform()
    paper = load_paper(gold.document_id)
    for experiment in experiments:
        gold_answer = [f"{arm.name}: {arm.description}" for arm in experiment.arms]
        short_gold_answer = [arm.name for arm in experiment.arms]
        if consolidate:
            gold_answer = (
                numbered_list(gold_answer).transform()
                + "\n\n"
                + f"({len(gold_answer)} arm{'s' if len(gold_answer) > 1 else ''} in total)"
            )
            short_gold_answer = numbered_list(
                short_gold_answer, separator=", "
            ).transform()
        if len(experiments) > 1:
            question = f"""This paper studied multiple experiments: {all_exps}. For the {experiment.name} experiment specifically, what were the different trial arms (subgroups of participants)?""".strip()
        else:
            question = f"What were the different trial arms (subgroups of participants) in the {experiment.name} ({experiment.description}) experiment?"
        yield PaperQaGoldStandard(
            paper=paper,
            question=question,
            gold_answer=gold_answer,
            short_gold_answer=short_gold_answer,
            gold_support=gold.quotes,
        )

<<<<<<< HEAD

def adherence_questions_and_answers(
    gold: GoldStandard[ConsortFlow], consolidate: bool = False
) -> Iterable[PaperQaGoldStandard]:
    if not gold.parsed_answer:
        return
    experiments = gold.parsed_answer.experiments
    paper = load_paper(gold.document_id)
    for experiment in experiments:
        arms = experiment.arms
        if not arms:
            return
        for arm in arms:
            EXPLANATION = "Adherence describes how many participants selected for an intervention actually received it. Attrition describes how many of the initial sample dropped out of the study or were otherwise not available to be included in the final analysis. Compliance describes how well participants in the intervention complied with its protocol."
            question = f"""{EXPLANATION} For the {arm.name} arm of the {experiment.name} ({experiment.description}) experiment specifically, what does the paper say about the adherence, attrition, or compliance rate (say 'not mentioned' if it is not mentioned)?"""
            adherence = arm.received
            if not adherence:
                continue
            gold_answer = (
                adherence if isinstance(adherence, str) else adherence.description
            )
            if not gold_answer:
                continue
            yield PaperQaGoldStandard(
                paper=paper,
                question=question,
                gold_answer=gold_answer,
                short_gold_answer=gold_answer,
                gold_support=[] if isinstance(adherence, str) else adherence.quotes,
            )


arms_questions_and_answers_str = partial(arms_questions_and_answers, consolidate=True)
=======
arms_questions_and_answers_str = partial(arms_questions_and_answers, consolidate=True)

def quasper_questions_and_answers_str(
    gold: GoldStandard[ExperimentsArms], consolidate: bool = False
) -> Iterable[PaperQaGoldStandard]:
    yield from get_qasper_gs(
        split="train",
        max_questions=5,
    )
>>>>>>> bf3cf424
<|MERGE_RESOLUTION|>--- conflicted
+++ resolved
@@ -1,16 +1,32 @@
+from collections.abc import Callable
 from collections.abc import Iterable
 from functools import partial
+from typing import Type
 
 from ice.formatter.transform.value import numbered_list
+from ice.metrics.gold_standards import generate_papers_and_golds
 from ice.metrics.gold_standards import GoldStandard
-from ice.metrics.gold_standards import load_paper
+from ice.metrics.gold_standards import ParsedGoldStandardType
+from ice.paper import Paper
 from ice.recipes.consort_flow.types import ConsortFlow
 from ice.recipes.experiments_and_arms.types import ExperimentsArms
 from ice.recipes.meta.eval_paper_qa.types import PaperQaGoldStandard
-from ice.datasets.qasper import get_gold_standard as get_qasper_gs
+
+
+def generate_paper_qa_gold_standards(
+    split: str,
+    gold_standard_type: Type[ParsedGoldStandardType],
+    question_and_answer_generator: Callable[
+        [Paper, GoldStandard[ParsedGoldStandardType]],
+        Iterable[PaperQaGoldStandard],
+    ],
+) -> Iterable[PaperQaGoldStandard]:
+    for paper, gold in generate_papers_and_golds(split, gold_standard_type):
+        yield from question_and_answer_generator(paper, gold)
+
 
 def experiments_questions_and_answers(
-    gold: GoldStandard[ExperimentsArms], consolidate: bool = False
+    paper: Paper, gold: GoldStandard[ExperimentsArms], consolidate: bool = False
 ) -> Iterable[PaperQaGoldStandard]:
     if not gold.parsed_answer:
         return
@@ -27,7 +43,6 @@
 
     question = """Experiments are distinct from trial arms or groups; a single experiment might have multiple trial arms, like different interventions or controls. What experiment or experiments (aka trials, RCTs, studies) were conducted in this paper? Enumerate them, being mindful that there may just be one experiment or there could be more than one. Include the name and a brief description of each experiment."""
     gold_support = gold.quotes
-    paper = load_paper(gold.document_id)
     yield PaperQaGoldStandard(
         paper=paper,
         question=question,
@@ -37,13 +52,22 @@
     )
 
 
-experiments_questions_and_answers_str = partial(
-    experiments_questions_and_answers, consolidate=True
-)
+def generate_experiments_qas_lst(split: str):
+    yield from generate_paper_qa_gold_standards(
+        split, ExperimentsArms, experiments_questions_and_answers
+    )
+
+
+def generate_experiments_qas_str(split: str):
+    yield from generate_paper_qa_gold_standards(
+        split,
+        ExperimentsArms,
+        partial(experiments_questions_and_answers, consolidate=True),
+    )
 
 
 def arms_questions_and_answers(
-    gold: GoldStandard[ExperimentsArms], consolidate: bool = False
+    paper: Paper, gold: GoldStandard[ExperimentsArms], consolidate: bool = False
 ) -> Iterable[PaperQaGoldStandard]:
     if not gold.parsed_answer:
         return
@@ -51,7 +75,6 @@
     all_exps = numbered_list(
         [f"{exp.name}: {exp.description}" for exp in experiments], separator=" / "
     ).transform()
-    paper = load_paper(gold.document_id)
     for experiment in experiments:
         gold_answer = [f"{arm.name}: {arm.description}" for arm in experiment.arms]
         short_gold_answer = [arm.name for arm in experiment.arms]
@@ -76,15 +99,27 @@
             gold_support=gold.quotes,
         )
 
-<<<<<<< HEAD
+
+def generate_arms_qas_lst(split: str):
+    yield from generate_paper_qa_gold_standards(
+        split, ExperimentsArms, arms_questions_and_answers
+    )
+
+
+def generate_arms_qas_str(split: str):
+    yield from generate_paper_qa_gold_standards(
+        split,
+        ExperimentsArms,
+        partial(arms_questions_and_answers, consolidate=True),
+    )
+
 
 def adherence_questions_and_answers(
-    gold: GoldStandard[ConsortFlow], consolidate: bool = False
+    paper: Paper, gold: GoldStandard[ConsortFlow]
 ) -> Iterable[PaperQaGoldStandard]:
     if not gold.parsed_answer:
         return
     experiments = gold.parsed_answer.experiments
-    paper = load_paper(gold.document_id)
     for experiment in experiments:
         arms = experiment.arms
         if not arms:
@@ -109,15 +144,7 @@
             )
 
 
-arms_questions_and_answers_str = partial(arms_questions_and_answers, consolidate=True)
-=======
-arms_questions_and_answers_str = partial(arms_questions_and_answers, consolidate=True)
-
-def quasper_questions_and_answers_str(
-    gold: GoldStandard[ExperimentsArms], consolidate: bool = False
-) -> Iterable[PaperQaGoldStandard]:
-    yield from get_qasper_gs(
-        split="train",
-        max_questions=5,
-    )
->>>>>>> bf3cf424
+def generate_adherence_qas(split: str):
+    yield from generate_paper_qa_gold_standards(
+        split, ConsortFlow, adherence_questions_and_answers
+    )