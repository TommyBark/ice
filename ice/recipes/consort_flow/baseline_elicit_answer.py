import re

from typing import Optional

from structlog import get_logger

from ice.apis.openai import openai_complete


log = get_logger()


NA_PHRASE = "not mentioned in the excerpt"

# Instruct sometimes says "mentioned in the excerpt"
# That's not a useful output, so we want to consider it a non-answer
NA_MATCH_PHRASE = "mentioned in the excerpt"


async def answer_like_elicit_qa(
    *,
    question: str,
    passage: str,
) -> str:

    prompt = _excerpt_prompt(
        qa_question=question,
        excerpt=passage,
    )

    response = await openai_complete(
        prompt,
    )

    choices = response.get("choices")

    response_text = choices[0]["text"].strip()
    answer = _process_instruct_answer(response_text)

    if answer is None:
        return "Not mentioned"

    return answer


def _excerpt_prompt(
    *,
    qa_question: str,
    excerpt: str,
    answer_prefix: Optional[str] = None,
) -> str:
    combined_na_phrase = (
        f"The answer to the question is {NA_PHRASE}"
        if answer_prefix is None
        else f"{answer_prefix} {NA_PHRASE}"
    )

    full_answer_prefix = (
        "Answer:" if answer_prefix is None else f"Answer: {answer_prefix}"
    )

    return f"""Answer the question "{qa_question}" based on the excerpt from a research paper. \
Try to answer, but say "{combined_na_phrase}" if you don't know how to answer. \
Include everything that the paper excerpt has to say about the answer. \
Make sure everything you say is supported by the excerpt. \
The excerpt may cite other papers; \
answer about the paper you're reading the excerpt from, not the papers that it cites. \
Answer in one phrase or sentence:

Paper excerpt: {excerpt}

Question: {qa_question}

{full_answer_prefix}"""

<<<<<<< HEAD
=======

>>>>>>> a4914f4d
def _process_instruct_answer(text: str) -> Optional[str]:
    text = text.strip()
    if re.search(NA_MATCH_PHRASE, text, re.IGNORECASE):
        return None

    text = re.sub(r"^the |^that |^is |\.$", "", text)

    return text<|MERGE_RESOLUTION|>--- conflicted
+++ resolved
@@ -73,10 +73,7 @@
 
 {full_answer_prefix}"""
 
-<<<<<<< HEAD
-=======
 
->>>>>>> a4914f4d
 def _process_instruct_answer(text: str) -> Optional[str]:
     text = text.strip()
     if re.search(NA_MATCH_PHRASE, text, re.IGNORECASE):
