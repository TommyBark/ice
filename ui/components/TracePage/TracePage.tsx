--- conflicted
+++ resolved
@@ -1,12 +1,7 @@
 import { Button, Collapse, Skeleton, useToast } from "@chakra-ui/react";
 import classNames from "classnames";
 import produce from "immer";
-<<<<<<< HEAD
-import { isEmpty, last, set, memoize } from "lodash";
-import { CaretDown, CaretRight, ChatCenteredDots } from "phosphor-react";
-=======
-import { isEmpty, last, set, sumBy } from "lodash";
->>>>>>> 66f0601e
+import { isEmpty, last, memoize, set } from "lodash";
 import {
   createContext,
   Dispatch,
@@ -27,12 +22,9 @@
 import { recipes } from "/helpers/recipes";
 import * as COLORS from "/styles/colors.json";
 import { useParams } from "react-router";
-<<<<<<< HEAD
-import { Toolbar, isHighlighted } from "/components/TracePage/Toolbar";
-import { CallName, CallFunction, getFormattedName } from "/components/TracePage/CallName";
-=======
+import { isHighlighted, Toolbar } from "/components/TracePage/Toolbar";
+import { CallFunction, CallName, getFormattedName } from "/components/TracePage/CallName";
 import { CallIconButton } from "./CallIconButton";
->>>>>>> 66f0601e
 
 const elicitStyle = {
   "hljs-keyword": { color: COLORS.indigo[600] }, // use primary color for keywords
