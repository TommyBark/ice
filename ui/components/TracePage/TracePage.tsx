--- conflicted
+++ resolved
@@ -338,11 +338,7 @@
   const { getParent } = useLinks();
   const childIds = Object.keys(children);
   const { expanded, setExpanded } = useExpanded(id);
-<<<<<<< HEAD
   const cost = useCostEstimate(id);
-=======
-  const cost = useCostEstimate(id)
->>>>>>> 7839bfad
 
   const modelCall = isModelCall({ name, args });
   const isSiblingWithSelected = selectedId && getParent(id) === getParent(selectedId);
@@ -421,11 +417,7 @@
               <span className="px-2">→</span>
               {result === undefined ? <Spinner size="small" /> : <ResultComponent value={result} />}
             </div>
-<<<<<<< HEAD
             {`\$${Math.round(cost * 100) / 100}`}
-=======
-        {`\$${Math.round(cost * 100) / 100}`}
->>>>>>> 7839bfad
           </div>
         </Button>
       </div>
